//===----------------------------------------------------------------------===//
//
// This source file is part of the Swift.org open source project
//
// Copyright (c) 2014 - 2018 Apple Inc. and the Swift project authors
// Licensed under Apache License v2.0 with Runtime Library Exception
//
// See https://swift.org/LICENSE.txt for license information
// See https://swift.org/CONTRIBUTORS.txt for the list of Swift project authors
//
//===----------------------------------------------------------------------===//

import LanguageServerProtocol
import SKCore
import SKSupport
import IndexStoreDB
import Basic
import Utility
import Dispatch
import Foundation
import SPMLibc

public typealias URL = Foundation.URL

/// The SourceKit language server.
///
/// This is the client-facing language server implementation, providing indexing, multiple-toolchain
/// and cross-language support. Requests may be dispatched to language-specific services or handled
/// centrally, but this is transparent to the client.
public final class SourceKitServer: LanguageServer {

  struct LanguageServiceKey: Hashable {
    var toolchain: String
    var language: Language
  }

  let buildSetup: BuildSetup

  let toolchainRegistry: ToolchainRegistry

  var languageService: [LanguageServiceKey: Connection] = [:]

  var workspaces: [Workspace] = []

  /// A special purpose workspace for the files that doesn't belong to any workspace in particular
  var noRootWorkspace: Workspace? {
    return self.workspaces.first(where: { $0.configuration.rootPath == nil })
  }

  let fs: FileSystem

  let onExit: () -> Void

  /// Creates a language server for the given client.
  public init(client: Connection, fileSystem: FileSystem = localFileSystem, buildSetup: BuildSetup, onExit: @escaping () -> Void = {}) {

    self.fs = fileSystem
    self.toolchainRegistry = ToolchainRegistry.shared
    self.buildSetup = buildSetup
    self.onExit = onExit

    super.init(client: client)
  }

  public override func _registerBuiltinHandlers() {
    _register(SourceKitServer.initialize)
    _register(SourceKitServer.clientInitialized)
    _register(SourceKitServer.cancelRequest)
    _register(SourceKitServer.shutdown)
    _register(SourceKitServer.exit)

    registerWorkspaceNotification(SourceKitServer.openDocument)
    registerWorkspaceNotification(SourceKitServer.closeDocument)
    registerWorkspaceNotification(SourceKitServer.changeDocument)
    registerWorkspaceNotification(SourceKitServer.willSaveDocument)
    registerWorkspaceNotification(SourceKitServer.didSaveDocument)
    registerWorkspaceNotification(SourceKitServer.didChangeWorkspaceFolders)
    registerWorkspaceRequest(SourceKitServer.completion)
    registerWorkspaceRequest(SourceKitServer.hover)
    registerWorkspaceRequest(SourceKitServer.definition)
    registerWorkspaceRequest(SourceKitServer.references)
    registerWorkspaceRequest(SourceKitServer.documentSymbolHighlight)
    registerWorkspaceRequest(SourceKitServer.foldingRange)
    registerWorkspaceRequest(SourceKitServer.symbolInfo)
  }

  func registerWorkspaceRequest<R>(
    _ requestHandler: @escaping (SourceKitServer) -> (Request<R>) -> Void)
  {
    _register { [unowned self] (req: Request<R>) in
      guard !self.workspaces.isEmpty else {
        return req.reply(.failure(.serverNotInitialized))
      }

      requestHandler(self)(req)
    }
  }

  func registerWorkspaceNotification<N>(
    _ noteHandler: @escaping (SourceKitServer) -> (Notification<N>) -> Void)
  {
    _register { [unowned self] (note: Notification<N>) in
      guard !self.workspaces.isEmpty else {
        log("received notification before \"initialize\", ignoring...", level: .error)
        return
      }

      noteHandler(self)(note)
    }
  }

  public override func _handleUnknown<R>(_ req: Request<R>) {
    if req.clientID == ObjectIdentifier(client) {
      return super._handleUnknown(req)
    }

    // Unknown requests from a language server are passed on to the client.
    let id = client.send(req.params, queue: queue) { result in
      req.reply(result)
    }
    req.cancellationToken.addCancellationHandler {
      self.client.send(CancelRequest(id: id))
    }
  }

  /// Handle an unknown notification.
  public override func _handleUnknown<N>(_ note: Notification<N>) {
    if note.clientID == ObjectIdentifier(client) {
      return super._handleUnknown(note)
    }

    // Unknown notifications from a language server are passed on to the client.
    client.send(note.params)
  }

<<<<<<< HEAD
  func toolchain(for url: URL, in workspace: Workspace, _ language: Language) -> Toolchain? {
    if let id = workspace.configuration.buildSettings.settings(for: url, language)?.preferredToolchain,
       let toolchain = toolchainRegistry.toolchain(identifier:id)
    {
=======
  func toolchain(for url: URL, _ language: Language) -> Toolchain? {
    if let toolchain = workspace?.buildSettings.settings(for: url, language)?.preferredToolchain {
>>>>>>> 76d7a2ca
      return toolchain
    }

    let supportsLang = { (toolchain: Toolchain) -> Bool in
      // FIXME: the fact that we're looking at clangd/sourcekitd instead of the compiler indicates this method needs a parameter stating what kind of tool we're looking for.
      switch language {
      case .swift:
        return toolchain.sourcekitd != nil
      case .c, .cpp, .objective_c, .objective_cpp:
        return toolchain.clangd != nil
      default:
        return false
      }
    }

    if let toolchain = toolchainRegistry.default, supportsLang(toolchain) {
      return toolchain
    }

    for toolchain in toolchainRegistry.toolchains {
      if supportsLang(toolchain) {
        return toolchain
      }
    }

    return nil
  }

  func languageService(for toolchain: Toolchain, in workspace: Workspace, _ language: Language) -> Connection? {
    let key = LanguageServiceKey(toolchain: toolchain.identifier, language: language)
    if let service = languageService[key] {
      return service
    }

    // Start a new service.
    return orLog("failed to start language service", level: .error) {
      guard let service = try SourceKit.languageService(for: toolchain, in: workspace, language, client: self) else {
        return nil
      }

      let resp = try service.sendSync(InitializeRequest(
        processId: Int(getpid()),
        rootPath: nil,
        rootURL: (workspace.configuration.rootPath).map { URL(fileURLWithPath: $0.asString) },
        initializationOptions: InitializationOptions(),
        capabilities: workspace.clientCapabilities,
        trace: .off,
        workspaceFolders: nil))

      // FIXME: store the server capabilities.
      guard case .incremental? = resp.capabilities.textDocumentSync?.change else {
        fatalError("non-incremental update not implemented")
      }

      service.send(InitializedNotification())

      languageService[key] = service
      return service
    }
  }

  func languageService(for url: URL, _ language: Language, in workspace: Workspace) -> Connection? {
    if let service = workspace.documentService[url] {
      return service
    }

    guard let toolchain = toolchain(for: url, in: workspace, language),
          let service = languageService(for: toolchain, in: workspace, language)
    else {
      return nil
    }

    log("Using toolchain \(toolchain.displayName) (\(toolchain.identifier)) for \(url)")

    workspace.documentService[url] = service
    return service
  }

  func workspace(for document: Document) -> Workspace? {
    return workspace(for: document.url)
  }

  func workspace(for url: URL) -> Workspace? {
    var workspace = self.workspaces.first(where: { (workspace) -> Bool in
      guard let rootPath = workspace.configuration.rootPath,
            let path = try? AbsolutePath(validating: url.path) else { return false }

      return path.contains(rootPath)
    })

    // The url is outside the workspaces
    if workspace == nil {
      workspace = self.noRootWorkspace
    }

    return workspace
  }
}

// MARK: - Request and notification handling

extension SourceKitServer {

  // MARK: - General

  func initialize(_ req: Request<InitializeRequest>) {

    if let workspaceFolders = req.params.workspaceFolders {
      self.workspaces += workspaceFolders.compactMap({ workspaceFolder in
        try? Workspace(url: workspaceFolder.url,
                       clientCapabilities: req.params.capabilities,
                       toolchainRegistry: toolchainRegistry)
      })
    }

    var workspace: Workspace?
    if let url = req.params.rootURL {
<<<<<<< HEAD
      workspace = try? Workspace(url: url,
                                 clientCapabilities: req.params.capabilities,
                                 toolchainRegistry: toolchainRegistry)
    } else if let path = req.params.rootPath {
      workspace = try? Workspace(url: URL(fileURLWithPath: path),
                                        clientCapabilities: req.params.capabilities,
                                        toolchainRegistry: toolchainRegistry)
=======
      self.workspace = try? Workspace(
        url: url,
        clientCapabilities: req.params.capabilities,
        toolchainRegistry: self.toolchainRegistry,
        buildSetup: self.buildSetup)
    } else if let path = req.params.rootPath {
      self.workspace = try? Workspace(
        url: URL(fileURLWithPath: path),
        clientCapabilities: req.params.capabilities,
        toolchainRegistry: self.toolchainRegistry,
        buildSetup: self.buildSetup)
>>>>>>> 76d7a2ca
    }

    if let workspace = workspace {
      self.workspaces.append(workspace)
    }

<<<<<<< HEAD
    if workspace == nil && self.workspaces.isEmpty {
      log("no workspace found", level: .warning)
=======
      self.workspace = Workspace(
        rootPath: nil,
        clientCapabilities: req.params.capabilities,
        buildSettings: BuildSystemList(),
        index: nil,
        buildSetup: self.buildSetup
      )
>>>>>>> 76d7a2ca
    }

    // Add "no rootPath" workspace.
    let noRootWorkspace = Workspace(
      rootPath: nil,
      clientCapabilities: req.params.capabilities,
      buildSettings: BuildSystemList(),
      index: nil
    )
    self.workspaces.append(noRootWorkspace)

    req.reply(InitializeResult(capabilities: ServerCapabilities(
      textDocumentSync: TextDocumentSyncOptions(
        openClose: true,
        change: .incremental,
        willSave: true,
        willSaveWaitUntil: false,
        save: TextDocumentSyncOptions.SaveOptions(includeText: false)
      ),
      completionProvider: CompletionOptions(
        resolveProvider: false,
        triggerCharacters: ["."]
      ),
      hoverProvider: true,
      definitionProvider: true,
      referencesProvider: true,
      documentHighlightProvider: true,
      foldingRangeProvider: true,
      workspace: ServerWorkspaceCapabilities(workspaceFolders: ServerWorkspaceFoldersCapabilities(supported: true))
    )))
  }

  func clientInitialized(_: Notification<InitializedNotification>) {
    // Nothing to do.
  }

  func cancelRequest(_ notification: Notification<CancelRequest>) {
    let key = RequestCancelKey(client: notification.clientID, request: notification.params.id)
    requestCancellation[key]?.cancel()
  }

  func shutdown(_ request: Request<Shutdown>) {
    // Nothing to do yet.
    request.reply(VoidResponse())
  }

  func exit(_ notification: Notification<Exit>) {
    onExit()
  }

  // MARK: - Text synchronization

  func openDocument(_ note: Notification<DidOpenTextDocument>) {
    guard let workspace = workspace(for: note.params.textDocument.url) else { return }
    workspace.documentManager.open(note)

    if let service = languageService(for: note.params.textDocument.url, note.params.textDocument.language, in: workspace) {
      service.send(note.params)
    }
  }

  func closeDocument(_ note: Notification<DidCloseTextDocument>) {
    guard let workspace = workspace(for: note.params.textDocument.url) else { return }
    workspace.documentManager.close(note)

    if let service = workspace.documentService[note.params.textDocument.url] {
      service.send(note.params)
    }
  }

  func changeDocument(_ note: Notification<DidChangeTextDocument>) {
    guard let workspace = workspace(for: note.params.textDocument.url) else { return }
    workspace.documentManager.edit(note)

    if let service = workspace.documentService[note.params.textDocument.url] {
      service.send(note.params)
    }
  }

  func willSaveDocument(_ note: Notification<WillSaveTextDocument>) {

  }

  func didSaveDocument(_ note: Notification<DidSaveTextDocument>) {

  }

  // MARK: - Workspace

  func didChangeWorkspaceFolders(_ notification: Notification<DidChangeWorkspaceFolders>) {
    if let addedFolders = notification.params.event.added, !addedFolders.isEmpty {
      self.workspaces += addedFolders.compactMap({ [unowned self] (workspaceFolder) -> Workspace? in
        return try? Workspace(url: workspaceFolder.url,
                              clientCapabilities: self.workspaces.first?.clientCapabilities ?? ClientCapabilities(),
                              toolchainRegistry: self.toolchainRegistry)
      })

      if let noRootWorkspace = self.noRootWorkspace {
        try? reopenDocuments(from: noRootWorkspace)
      }
    }

    if let removedFolders = notification.params.event.removed, !removedFolders.isEmpty {
      var removedWorkspaces: [Workspace] = []
      self.workspaces.removeAll { (workspace) -> Bool in

        let shouldRemove = removedFolders.contains(where: { (workspaceFolder) -> Bool in
          guard let rootPath = workspace.configuration.rootPath else { return false }
          return AbsolutePath(workspaceFolder.url.path) == rootPath
        })

        if shouldRemove {
          removedWorkspaces.append(workspace)
        }

        return shouldRemove
      }

      // After the workspace is deleted, currently opened document becomes an orphan,
      // so we move it to the "no rootPath" workspace where it belongs now
      for workspace in removedWorkspaces {
        try? reopenDocuments(from: workspace)
      }
    }
  }

  private func reopenDocuments(from srcWorkspace: Workspace) throws {
    for (_, srcDocument) in srcWorkspace.documentManager.documents {
      guard let dstWorkspace = self.workspace(for: srcDocument), srcWorkspace !== dstWorkspace else { continue }
      try dstWorkspace.documentManager.open(srcDocument)
    }
  }

  // MARK: - Language features

  func completion(_ req: Request<CompletionRequest>) {
    guard let workspace = workspace(for: req.params.textDocument.url) else { return }
    toolchainTextDocumentRequest(
      req,
      workspace: workspace,
      fallback: CompletionList(isIncomplete: false, items: []))
  }

  func hover(_ req: Request<HoverRequest>) {
    guard let workspace = workspace(for: req.params.textDocument.url) else { return }
    toolchainTextDocumentRequest(req, workspace: workspace, fallback: nil)
  }

  /// Forwards a SymbolInfoRequest to the appropriate toolchain service for this document.
  func symbolInfo(_ req: Request<SymbolInfoRequest>) {
    guard let workspace = workspace(for: req.params.textDocument.url) else { return }
    toolchainTextDocumentRequest(req, workspace: workspace, fallback: [])
  }

  func documentSymbolHighlight(_ req: Request<DocumentHighlightRequest>) {
    guard let workspace = workspace(for: req.params.textDocument.url) else { return }
    toolchainTextDocumentRequest(req, workspace: workspace, fallback: nil)
  }

  func foldingRange(_ req: Request<FoldingRangeRequest>) {
    guard let workspace = workspace(for: req.params.textDocument.url) else { return }
    toolchainTextDocumentRequest(req, workspace: workspace, fallback: nil)
  }

  func definition(_ req: Request<DefinitionRequest>) {
    // FIXME: sending yourself a request isn't very convenient

    guard let workspace = workspace(for: req.params.textDocument.url),
          let service = workspace.documentService[req.params.textDocument.url] else {
      req.reply([])
      return
    }

    let id = service.send(SymbolInfoRequest(textDocument: req.params.textDocument, position: req.params.position), queue: queue) { result in
      guard let symbols: [SymbolDetails] = result.success ?? nil, let symbol = symbols.first else {
        if let error = result.failure {
          req.reply(.failure(error))
        } else {
          req.reply([])
        }
        return
      }

      let fallbackLocation = [symbol.bestLocalDeclaration].compactMap { $0 }

      guard let usr = symbol.usr, let index = workspace.configuration.index else {
        return req.reply(fallbackLocation)
      }

      log("performing indexed jump-to-def with usr \(usr)")

      var occurs = index.occurrences(ofUSR: usr, roles: [.definition])
      if occurs.isEmpty {
        occurs = index.occurrences(ofUSR: usr, roles: [.declaration])
      }

      // FIXME: overrided method logic

      let locations = occurs.compactMap { occur -> Location? in
        if occur.location.path.isEmpty {
          return nil
        }
        return Location(
          url: URL(fileURLWithPath: occur.location.path),
          range: Range(Position(
            line: occur.location.line - 1, // 1-based -> 0-based
            // FIXME: we need to convert the utf8/utf16 column, which may require reading the file!
            utf16index: occur.location.utf8Column - 1
            ))
        )
      }

      req.reply(locations.isEmpty ? fallbackLocation : locations)
    }
    req.cancellationToken.addCancellationHandler { [weak service] in
      service?.send(CancelRequest(id: id))
    }
  }

  // FIXME: a lot of duplication with definition request
  func references(_ req: Request<ReferencesRequest>) {
    // FIXME: sending yourself a request isn't very convenient
    guard let workspace = workspace(for: req.params.textDocument.url),
          let service = workspace.documentService[req.params.textDocument.url] else {
      req.reply([])
      return
    }


    let id = service.send(SymbolInfoRequest(textDocument: req.params.textDocument, position: req.params.position), queue: queue) { result in
      guard let symbols: [SymbolDetails] = result.success ?? nil, let symbol = symbols.first else {
        if let error = result.failure {
          req.reply(.failure(error))
        } else {
          req.reply([])
        }
        return
      }

      guard let usr = symbol.usr, let index = workspace.configuration.index else {
        req.reply([])
        return
      }

      log("performing indexed jump-to-def with usr \(usr)")

      var roles: SymbolRole = [.reference]
      if req.params.includeDeclaration != false {
        roles.formUnion([.declaration, .definition])
      }

      let occurs = index.occurrences(ofUSR: usr, roles: roles)

      let locations = occurs.compactMap { occur -> Location? in
        if occur.location.path.isEmpty {
          return nil
        }
        return Location(
          url: URL(fileURLWithPath: occur.location.path),
          range: Range(Position(
            line: occur.location.line - 1, // 1-based -> 0-based
            // FIXME: we need to convert the utf8/utf16 column, which may require reading the file!
            utf16index: occur.location.utf8Column - 1
            ))
        )
      }

      req.reply(locations)
    }
    req.cancellationToken.addCancellationHandler { [weak service] in
      service?.send(CancelRequest(id: id))
    }
  }

  func toolchainTextDocumentRequest<PositionRequest>(
    _ req: Request<PositionRequest>,
    workspace: Workspace,
    fallback: @autoclosure () -> PositionRequest.Response)
  where PositionRequest: TextDocumentRequest
  {
    guard let service = workspace.documentService[req.params.textDocument.url] else {
      req.reply(fallback())
      return
    }

    let id = service.send(req.params, queue: DispatchQueue.global()) { result in
      req.reply(result)
    }
    req.cancellationToken.addCancellationHandler { [weak service] in
      service?.send(CancelRequest(id: id))
    }
  }
}

/// Creates a new connection from `client` to a service for `language` if available, and launches
/// the service. Does *not* send the initialization request.
///
/// - returns: The connection, if a suitable language service is available; otherwise nil.
/// - throws: If there is a suitable service but it fails to launch, throws an error.
public func languageService(
  for toolchain: Toolchain,
  in workspace: Workspace,
  _ language: Language,
  client: MessageHandler) throws -> Connection?
{
  switch language {

  case .c, .cpp, .objective_c, .objective_cpp:
    guard let clangd = toolchain.clangd else { return nil }
    return try makeJSONRPCClangServer(client: client, clangd: clangd, buildSettings: workspace.configuration.buildSettings)

  case .swift:
    guard let sourcekitd = toolchain.sourcekitd else { return nil }
    return try makeLocalSwiftServer(client: client, sourcekitd: sourcekitd, buildSettings: workspace.configuration.buildSettings, clientCapabilities: workspace.clientCapabilities)

  default:
    return nil
  }
}

public typealias Notification = LanguageServerProtocol.Notification
public typealias Diagnostic = LanguageServerProtocol.Diagnostic<|MERGE_RESOLUTION|>--- conflicted
+++ resolved
@@ -133,15 +133,8 @@
     client.send(note.params)
   }
 
-<<<<<<< HEAD
   func toolchain(for url: URL, in workspace: Workspace, _ language: Language) -> Toolchain? {
-    if let id = workspace.configuration.buildSettings.settings(for: url, language)?.preferredToolchain,
-       let toolchain = toolchainRegistry.toolchain(identifier:id)
-    {
-=======
-  func toolchain(for url: URL, _ language: Language) -> Toolchain? {
-    if let toolchain = workspace?.buildSettings.settings(for: url, language)?.preferredToolchain {
->>>>>>> 76d7a2ca
+    if let toolchain = workspace.configuration.buildSettings.settings(for: url, language)?.preferredToolchain {
       return toolchain
     }
 
@@ -253,51 +246,30 @@
       self.workspaces += workspaceFolders.compactMap({ workspaceFolder in
         try? Workspace(url: workspaceFolder.url,
                        clientCapabilities: req.params.capabilities,
-                       toolchainRegistry: toolchainRegistry)
+                       toolchainRegistry: toolchainRegistry,
+                       buildSetup: self.buildSetup)
       })
     }
 
     var workspace: Workspace?
     if let url = req.params.rootURL {
-<<<<<<< HEAD
       workspace = try? Workspace(url: url,
                                  clientCapabilities: req.params.capabilities,
-                                 toolchainRegistry: toolchainRegistry)
+                                 toolchainRegistry: self.toolchainRegistry,
+                                 buildSetup: self.buildSetup)
     } else if let path = req.params.rootPath {
       workspace = try? Workspace(url: URL(fileURLWithPath: path),
                                         clientCapabilities: req.params.capabilities,
-                                        toolchainRegistry: toolchainRegistry)
-=======
-      self.workspace = try? Workspace(
-        url: url,
-        clientCapabilities: req.params.capabilities,
         toolchainRegistry: self.toolchainRegistry,
         buildSetup: self.buildSetup)
-    } else if let path = req.params.rootPath {
-      self.workspace = try? Workspace(
-        url: URL(fileURLWithPath: path),
-        clientCapabilities: req.params.capabilities,
-        toolchainRegistry: self.toolchainRegistry,
-        buildSetup: self.buildSetup)
->>>>>>> 76d7a2ca
     }
 
     if let workspace = workspace {
       self.workspaces.append(workspace)
     }
 
-<<<<<<< HEAD
     if workspace == nil && self.workspaces.isEmpty {
       log("no workspace found", level: .warning)
-=======
-      self.workspace = Workspace(
-        rootPath: nil,
-        clientCapabilities: req.params.capabilities,
-        buildSettings: BuildSystemList(),
-        index: nil,
-        buildSetup: self.buildSetup
-      )
->>>>>>> 76d7a2ca
     }
 
     // Add "no rootPath" workspace.
@@ -305,7 +277,8 @@
       rootPath: nil,
       clientCapabilities: req.params.capabilities,
       buildSettings: BuildSystemList(),
-      index: nil
+        index: nil,
+        buildSetup: self.buildSetup
     )
     self.workspaces.append(noRootWorkspace)
 
@@ -392,7 +365,8 @@
       self.workspaces += addedFolders.compactMap({ [unowned self] (workspaceFolder) -> Workspace? in
         return try? Workspace(url: workspaceFolder.url,
                               clientCapabilities: self.workspaces.first?.clientCapabilities ?? ClientCapabilities(),
-                              toolchainRegistry: self.toolchainRegistry)
+                              toolchainRegistry: self.toolchainRegistry,
+                              buildSetup: self.buildSetup)
       })
 
       if let noRootWorkspace = self.noRootWorkspace {
