--- conflicted
+++ resolved
@@ -183,11 +183,7 @@
       let resp = try service.sendSync(InitializeRequest(
         processId: pid,
         rootPath: nil,
-<<<<<<< HEAD
-        rootURL: (workspace.configuration.rootPath).map { URL(fileURLWithPath: $0.asString) },
-=======
-        rootURL: (workspace?.rootPath).map { URL(fileURLWithPath: $0.pathString) },
->>>>>>> 8482476f
+        rootURL: (workspace.configuration.rootPath).map { URL(fileURLWithPath: $0.pathString) },
         initializationOptions: InitializationOptions(),
         capabilities: workspace.clientCapabilities,
         trace: .off,
@@ -308,9 +304,7 @@
       referencesProvider: true,
       documentHighlightProvider: true,
       foldingRangeProvider: true,
-<<<<<<< HEAD
-      workspace: ServerWorkspaceCapabilities(workspaceFolders: ServerWorkspaceFoldersCapabilities(supported: true))
-=======
+      workspace: ServerWorkspaceCapabilities(workspaceFolders: ServerWorkspaceFoldersCapabilities(supported: true)),
       documentSymbolProvider: true,
       colorProvider: true,
       codeActionProvider: CodeActionServerCapabilities(
@@ -318,7 +312,6 @@
         codeActionOptions: CodeActionOptions(codeActionKinds: nil),
         supportsCodeActions: false // TODO: Turn it on after a provider is implemented.
       )
->>>>>>> 8482476f
     )))
   }
 
@@ -455,27 +448,27 @@
     toolchainTextDocumentRequest(req, workspace: workspace, fallback: nil)
   }
 
-<<<<<<< HEAD
+  func documentSymbol(_ req: Request<DocumentSymbolRequest>) {
+    guard let workspace = workspace(for: req.params.textDocument.url) else { return }
+    toolchainTextDocumentRequest(req, workspace: workspace, fallback: nil)
+  }
+
+  func documentColor(_ req: Request<DocumentColorRequest>) {
+    guard let workspace = workspace(for: req.params.textDocument.url) else { return }
+    toolchainTextDocumentRequest(req, workspace: workspace, fallback: nil)
+  }
+
+  func colorPresentation(_ req: Request<ColorPresentationRequest>) {
+    guard let workspace = workspace(for: req.params.textDocument.url) else { return }
+    toolchainTextDocumentRequest(req, workspace: workspace, fallback: nil)
+  }
+
+  func codeAction(_ req: Request<CodeActionRequest>) {
+    guard let workspace = workspace(for: req.params.textDocument.url) else { return }
+    toolchainTextDocumentRequest(req, workspace: workspace, fallback: nil)
+  }
+
   func definition(_ req: Request<DefinitionRequest>) {
-=======
-  func documentSymbol(_ req: Request<DocumentSymbolRequest>, workspace: Workspace) {
-    toolchainTextDocumentRequest(req, workspace: workspace, fallback: nil)
-  }
-
-  func documentColor(_ req: Request<DocumentColorRequest>, workspace: Workspace) {
-    toolchainTextDocumentRequest(req, workspace: workspace, fallback: nil)
-  }
-
-  func colorPresentation(_ req: Request<ColorPresentationRequest>, workspace: Workspace) {
-    toolchainTextDocumentRequest(req, workspace: workspace, fallback: nil)
-  }
-
-  func codeAction(_ req: Request<CodeActionRequest>, workspace: Workspace) {
-    toolchainTextDocumentRequest(req, workspace: workspace, fallback: nil)
-  }
-
-  func definition(_ req: Request<DefinitionRequest>, workspace: Workspace) {
->>>>>>> 8482476f
     // FIXME: sending yourself a request isn't very convenient
 
     guard let workspace = workspace(for: req.params.textDocument.url),
