--- conflicted
+++ resolved
@@ -333,118 +333,6 @@
   }
 }
 
-<<<<<<< HEAD
-/// Scans a source file for `XCTestCase` classes and test methods.
-///
-/// The syntax visitor scans from class and extension declarations that could be `XCTestCase` classes or extensions
-/// thereof. It then calls into `findTestMethods` to find the actual test methods.
-final class SyntacticSwiftXCTestScanner: SyntaxVisitor {
-  /// The document snapshot of the syntax tree that is being walked.
-  private var snapshot: DocumentSnapshot
-
-  /// The workspace symbols representing the found `XCTestCase` subclasses and test methods.
-  private var result: [AnnotatedTestItem] = []
-
-  private init(snapshot: DocumentSnapshot) {
-    self.snapshot = snapshot
-    super.init(viewMode: .fixedUp)
-  }
-
-  public static func findTestSymbols(
-    in snapshot: DocumentSnapshot,
-    syntaxTreeManager: SyntaxTreeManager
-  ) async -> [AnnotatedTestItem] {
-    guard snapshot.text.contains("XCTestCase") || snapshot.text.contains("test") else {
-      // If the file contains tests that can be discovered syntactically, it needs to have a class inheriting from
-      // `XCTestCase` or a function starting with `test`.
-      // This is intended to filter out files that obviously do not contain tests.
-      return []
-    }
-    let syntaxTree = await syntaxTreeManager.syntaxTree(for: snapshot)
-    let visitor = SyntacticSwiftXCTestScanner(snapshot: snapshot)
-    visitor.walk(syntaxTree)
-    return visitor.result
-  }
-
-  private func findTestMethods(in members: MemberBlockItemListSyntax, containerName: String) -> [TestItem] {
-    return members.compactMap { (member) -> TestItem? in
-      guard let function = member.decl.as(FunctionDeclSyntax.self) else {
-        return nil
-      }
-      guard function.name.text.starts(with: "test") else {
-        return nil
-      }
-      guard function.modifiers.map(\.name.tokenKind).allSatisfy({ $0 != .keyword(.static) && $0 != .keyword(.class) })
-      else {
-        // Test methods can't be static.
-        return nil
-      }
-      guard function.signature.returnClause == nil, function.signature.parameterClause.parameters.isEmpty else {
-        // Test methods can't have a return type or have parameters.
-        // Technically we are also filtering out functions that have an explicit `Void` return type here but such
-        // declarations are probably less common than helper functions that start with `test` and have a return type.
-        return nil
-      }
-      let range = snapshot.range(
-        of: function.positionAfterSkippingLeadingTrivia..<function.endPositionBeforeTrailingTrivia
-      )
-
-      return TestItem(
-        id: "\(containerName)/\(function.name.text)()",
-        label: "\(function.name.text)()",
-        disabled: false,
-        style: TestStyle.xcTest,
-        location: Location(uri: snapshot.uri, range: range),
-        children: [],
-        tags: []
-      )
-    }
-  }
-
-  override func visit(_ node: ClassDeclSyntax) -> SyntaxVisitorContinueKind {
-    guard let inheritedTypes = node.inheritanceClause?.inheritedTypes, let superclass = inheritedTypes.first else {
-      // The class has no superclass and thus can't inherit from XCTestCase.
-      // Continue scanning its children in case it has a nested subclass that inherits from XCTestCase.
-      return .visitChildren
-    }
-    let superclassName = superclass.type.as(IdentifierTypeSyntax.self)?.name.text
-    if superclassName == "NSObject" {
-      // We know that the class can't be an subclass of `XCTestCase` so don't visit it.
-      // We can't explicitly check for the `XCTestCase` superclass because the class might inherit from a class that in
-      // turn inherits from `XCTestCase`. Resolving that inheritance hierarchy would be semantic.
-      return .visitChildren
-    }
-    let testMethods = findTestMethods(in: node.memberBlock.members, containerName: node.name.text)
-    guard !testMethods.isEmpty || superclassName == "XCTestCase" else {
-      // Don't report a test class if it doesn't contain any test methods.
-      return .visitChildren
-    }
-    let range = snapshot.range(of: node.positionAfterSkippingLeadingTrivia..<node.endPositionBeforeTrailingTrivia)
-    let testItem = AnnotatedTestItem(
-      testItem: TestItem(
-        id: node.name.text,
-        label: node.name.text,
-        disabled: false,
-        style: TestStyle.xcTest,
-        location: Location(uri: snapshot.uri, range: range),
-        children: testMethods,
-        tags: []
-      ),
-      isExtension: false
-    )
-    result.append(testItem)
-    return .visitChildren
-  }
-
-  override func visit(_ node: ExtensionDeclSyntax) -> SyntaxVisitorContinueKind {
-    result += findTestMethods(in: node.memberBlock.members, containerName: node.extendedType.trimmedDescription)
-      .map { AnnotatedTestItem(testItem: $0, isExtension: true) }
-    return .visitChildren
-  }
-}
-
-=======
->>>>>>> cec73bb6
 extension TestItem {
   /// Use out-of-date semantic information to filter syntactic symbols.
   ///
